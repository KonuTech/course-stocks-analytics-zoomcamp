<<<<<<< HEAD
## Module 1 Homework (2025 cohort)

In this homework, we're going to download finance data from various sources and make simple calculations or analysis.

---
### Question 1: [Index] S&P 500 Stocks Added to the Index

**Which year had the highest number of additions?**

Using the list of S&P 500 companies from Wikipedia's [S&P 500 companies page](https://en.wikipedia.org/wiki/List_of_S%26P_500_companies), download the data including the year each company was added to the index.

Hint: you can use [pandas.read_html](https://pandas.pydata.org/docs/reference/api/pandas.read_html.html) to scrape the data into a DataFrame.

Steps:
1. Create a DataFrame with company tickers, names, and the year they were added.
2. Extract the year from the addition date and calculate the number of stocks added each year.
3. Which year had the highest number of additions (1957 doesn't count, as it was the year when the S&P 500 index was founded)? Write down this year as your answer (the most recent one, if you have several records).

*Context*: 
> "Following the announcement, all four new entrants saw their stock prices rise in extended trading on Friday" - recent examples of S&P 500 additions include DASH, WSM, EXE, TKO in 2025 ([Nasdaq article](https://www.nasdaq.com/articles/sp-500-reshuffle-dash-tko-expe-wsm-join-worth-buying)).

*Additional*: How many current S&P 500 stocks have been in the index for more than 20 years? When stocks are added to the S&P 500, they usually experience a price bump as investors and index funds buy shares following the announcement.

---
### Question 2. [Macro] Indexes YTD (as of 1 May 2025)

**How many indexes (out of 10) have better year-to-date returns than the US (S&P 500) as of May 1, 2025?**

Using Yahoo Finance World Indices data, compare the year-to-date (YTD) performance (1 January-1 May 2025) of major stock market indexes for the following countries:
* United States - S&P 500 (^GSPC)
* China - Shanghai Composite (000001.SS)
* Hong Kong - HANG SENG INDEX (^HSI)	
* Australia - S&P/ASX 200 (^AXJO)
* India - Nifty 50 (^NSEI)
* Canada - S&P/TSX Composite (^GSPTSE)
* Germany - DAX (^GDAXI)
* United Kingdom - FTSE 100 (^FTSE)
* Japan - Nikkei 225 (^N225)
* Mexico - IPC Mexico (^MXX)
* Brazil - Ibovespa (^BVSP)

*Hint*: use start_date='2025-01-01' and end_date='2025-05-01' when downloading daily data in yfinance

Context: 
> [Global Valuations: Who's Cheap, Who's Not?](https://simplywall.st/article/beyond-the-us-global-markets-after-yet-another-tariff-update) article suggests "Other regions may be growing faster than the US and you need to diversify."

Reference: Yahoo Finance World Indices - https://finance.yahoo.com/world-indices/

*Additional*: How many of these indexes have better returns than the S&P 500 over 3, 5, and 10 year periods? Do you see the same trend?
Note: For simplicity, ignore currency conversion effects.)

---
### Question 3. [Index] S&P 500 Market Corrections Analysis


**Calculate the median duration (in days) of significant market corrections in the S&P 500 index.**

For this task, define a correction as an event when a stock index goes down by **more than 5%** from the closest all-time high maximum.

Steps:
1. Download S&P 500 historical data (1950-present) using yfinance
2. Identify all-time high points (where price exceeds all previous prices)
3. For each pair of consecutive all-time highs, find the minimum price in between
4. Calculate drawdown percentages: (high - low) / high × 100
5. Filter for corrections with at least 5% drawdown
6. Calculate the duration in days for each correction period
7. Determine the 25th, 50th (median), and 75th percentiles for correction durations

*Context:* 
> * Investors often wonder about the typical length of market corrections when deciding "when to buy the dip" ([Reddit discussion](https://www.reddit.com/r/investing/comments/1jrqnte/when_are_you_buying_the_dip/?rdt=64135)).

> * [A Wealth of Common Sense - How Often Should You Expect a Stock Market Correction?](https://awealthofcommonsense.com/2022/01/how-often-should-you-expect-a-stock-market-correction/)

*Hint (use this data to compare with your results)*: Here is the list of top 10 largest corrections by drawdown:
* 2007-10-09 to 2009-03-09: 56.8% drawdown over 517 days
* 2000-03-24 to 2002-10-09: 49.1% drawdown over 929 days
* 1973-01-11 to 1974-10-03: 48.2% drawdown over 630 days
* 1968-11-29 to 1970-05-26: 36.1% drawdown over 543 days
* 2020-02-19 to 2020-03-23: 33.9% drawdown over 33 days
* 1987-08-25 to 1987-12-04: 33.5% drawdown over 101 days
* 1961-12-12 to 1962-06-26: 28.0% drawdown over 196 days
* 1980-11-28 to 1982-08-12: 27.1% drawdown over 622 days
* 2022-01-03 to 2022-10-12: 25.4% drawdown over 282 days
* 1966-02-09 to 1966-10-07: 22.2% drawdown over 240 days

---
### Question 4.  [Stocks] Earnings Surprise Analysis for Amazon (AMZN)


**Calculate the median 2-day percentage change in stock prices following positive earnings surprises days.**

Steps:
1. Load earnings data from CSV ([ha1_Amazon.csv](ha1_Amazon.csv)) containing earnings dates, EPS estimates, and actual EPS. Make sure you are using the correct delimiter to read the data, such as in this command ```python pandas.read_csv("ha1_Amazon.csv", delimiter=';') ```
2. Download complete historical price data using yfinance
3. Calculate 2-day percentage changes for all historical dates: for each sequence of 3 consecutive trading days (Day 1, Day 2, Day 3), compute the *return* as Close_Day3 / Close_Day1 - 1. (Assume Day 2 may correspond to the earnings announcement.)
4. Identify positive earnings surprises (where "actual EPS > estimated EPS" OR "Surprise (%)>0")
5. Calculate 2-day percentage changes following positive earnings surprises. Show your answer in % (closest number to the 2nd digit): *return* * 100.0
6. (Optional) Compare the median 2-day percentage change for positive surprises vs. all historical dates. Do you see the difference?

Context: Earnings announcements, especially when they exceed analyst expectations, can significantly impact stock prices in the short term.

Reference: Yahoo Finance earnings calendar - https://finance.yahoo.com/calendar/earnings?symbol=AMZN

*Additional*: Is there a correlation between the magnitude of the earnings surprise and the stock price reaction? Does the market react differently to earnings surprises during bull vs. bear markets?)

---
### Question 5.  [Exploratory, optional] Brainstorm potential idea for your capstone project

**Free text answer**

Describe the capstone project you would like to pursue, considering your aspirations, ML model predictions, and prior knowledge. Even if you are unsure at this stage, try to generate an idea you would like to explore-such as a specific asset class, country, industry vertical, or investment strategy. Be as specific as possible.

*Example: I want to build a short-term prediction model for the US/India/Brazil stock markets, focusing on the largest stocks over a 30-day investment horizon. I plan to use RSI and MACD technical indicators and news coverage data to generate predictions.*

---
### Question 6. [Exploratory, optional] Investigate new metrics

**Free text answer**

Using the data sources we have covered (or any others you find relevant), download and explore a few additional metrics or time series that could be valuable for your project. Briefly explain why you think each metric is useful. This does not need to be a comprehensive list-focus on demonstrating your ability to generate data requests based on your project description, identify and locate the necessary data, and explain how you would retrieve it using Python.

## Submitting the solutions

Form for submitting: https://courses.datatalks.club/sma-zoomcamp-2025/homework/hw01

---
## Leaderboard

Leaderboard link: https://courses.datatalks.club/sma-zoomcamp-2025/leaderboard

=======
## Module 1 Homework (2025 cohort)

In this homework, we're going to download finance data from various sources and make simple calculations or analysis.

---
### Question 1: [Index] S&P 500 Stocks Added to the Index

**Which year had the highest number of additions?**

Using the list of S&P 500 companies from Wikipedia's [S&P 500 companies page](https://en.wikipedia.org/wiki/List_of_S%26P_500_companies), download the data including the year each company was added to the index.

Hint: you can use [pandas.read_html](https://pandas.pydata.org/docs/reference/api/pandas.read_html.html) to scrape the data into a DataFrame.

Steps:
1. Create a DataFrame with company tickers, names, and the year they were added.
2. Extract the year from the addition date and calculate the number of stocks added each year.
3. Which year had the highest number of additions (1957 doesn't count, as it was the year when the S&P 500 index was founded)? Write down this year as your answer (the most recent one, if you have several records).

*Context*: 
> "Following the announcement, all four new entrants saw their stock prices rise in extended trading on Friday" - recent examples of S&P 500 additions include DASH, WSM, EXE, TKO in 2025 ([Nasdaq article](https://www.nasdaq.com/articles/sp-500-reshuffle-dash-tko-expe-wsm-join-worth-buying)).

*Additional*: How many current S&P 500 stocks have been in the index for more than 20 years? When stocks are added to the S&P 500, they usually experience a price bump as investors and index funds buy shares following the announcement.

---
### Question 2. [Macro] Indexes YTD (as of 1 May 2025)

**How many indexes (out of 10) have better year-to-date returns than the US (S&P 500) as of May 1, 2025?**

Using Yahoo Finance World Indices data, compare the year-to-date (YTD) performance (1 January-1 May 2025) of major stock market indexes for the following countries:
* United States - S&P 500 (^GSPC)
* China - Shanghai Composite (000001.SS)
* Hong Kong - HANG SENG INDEX (^HSI)	
* Australia - S&P/ASX 200 (^AXJO)
* India - Nifty 50 (^NSEI)
* Canada - S&P/TSX Composite (^GSPTSE)
* Germany - DAX (^GDAXI)
* United Kingdom - FTSE 100 (^FTSE)
* Japan - Nikkei 225 (^N225)
* Mexico - IPC Mexico (^MXX)
* Brazil - Ibovespa (^BVSP)

*Hint*: use start_date='2025-01-01' and end_date='2025-05-01' when downloading daily data in yfinance

Context: 
> [Global Valuations: Who's Cheap, Who's Not?](https://simplywall.st/article/beyond-the-us-global-markets-after-yet-another-tariff-update) article suggests "Other regions may be growing faster than the US and you need to diversify."

Reference: Yahoo Finance World Indices - https://finance.yahoo.com/world-indices/

*Additional*: How many of these indexes have better returns than the S&P 500 over 3, 5, and 10 year periods? Do you see the same trend?
Note: For simplicity, ignore currency conversion effects.)

---
### Question 3. [Index] S&P 500 Market Corrections Analysis


**Calculate the median duration (in days) of significant market corrections in the S&P 500 index.**

For this task, define a correction as an event when a stock index goes down by **more than 5%** from the closest all-time high maximum.

Steps:
1. Download S&P 500 historical data (1950-present) using yfinance
2. Identify all-time high points (where price exceeds all previous prices)
3. For each pair of consecutive all-time highs, find the minimum price in between
4. Calculate drawdown percentages: (high - low) / high × 100
5. Filter for corrections with at least 5% drawdown
6. Calculate the duration in days for each correction period
7. Determine the 25th, 50th (median), and 75th percentiles for correction durations

*Context:* 
> * Investors often wonder about the typical length of market corrections when deciding "when to buy the dip" ([Reddit discussion](https://www.reddit.com/r/investing/comments/1jrqnte/when_are_you_buying_the_dip/?rdt=64135)).

> * [A Wealth of Common Sense - How Often Should You Expect a Stock Market Correction?](https://awealthofcommonsense.com/2022/01/how-often-should-you-expect-a-stock-market-correction/)

*Hint (use this data to compare with your results)*: Here is the list of top 10 largest corrections by drawdown:
* 2007-10-09 to 2009-03-09: 56.8% drawdown over 517 days
* 2000-03-24 to 2002-10-09: 49.1% drawdown over 929 days
* 1973-01-11 to 1974-10-03: 48.2% drawdown over 630 days
* 1968-11-29 to 1970-05-26: 36.1% drawdown over 543 days
* 2020-02-19 to 2020-03-23: 33.9% drawdown over 33 days
* 1987-08-25 to 1987-12-04: 33.5% drawdown over 101 days
* 1961-12-12 to 1962-06-26: 28.0% drawdown over 196 days
* 1980-11-28 to 1982-08-12: 27.1% drawdown over 622 days
* 2022-01-03 to 2022-10-12: 25.4% drawdown over 282 days
* 1966-02-09 to 1966-10-07: 22.2% drawdown over 240 days

---
### Question 4.  [Stocks] Earnings Surprise Analysis for Amazon (AMZN)


**Calculate the median 2-day percentage change in stock prices following positive earnings surprises days.**

Steps:
1. Load earnings data from CSV ([ha1_Amazon.csv](ha1_Amazon.csv)) containing earnings dates, EPS estimates, and actual EPS. Make sure you are using the correct delimiter to read the data, such as in this command ```python pandas.read_csv("ha1_Amazon.csv", delimiter=';') ```
2. Download complete historical price data using yfinance
3. Calculate 2-day percentage changes for all historical dates: for each sequence of 3 consecutive trading days (Day 1, Day 2, Day 3), compute the *return* as Close_Day3 / Close_Day1 - 1. (Assume Day 2 may correspond to the earnings announcement.)
4. Identify positive earnings surprises (where "actual EPS > estimated EPS"). Both fields should be present in the file. You should obtain 36 data points for use in the descriptive analysis (median) later. 
5. Calculate 2-day percentage changes following positive earnings surprises. Show your answer in % (closest number to the 2nd digit): *return* * 100.0
6. (Optional) Compare the median 2-day percentage change for positive surprises vs. all historical dates. Do you see the difference?

Context: Earnings announcements, especially when they exceed analyst expectations, can significantly impact stock prices in the short term.

Reference: Yahoo Finance earnings calendar - https://finance.yahoo.com/calendar/earnings?symbol=AMZN

*Additional*: Is there a correlation between the magnitude of the earnings surprise and the stock price reaction? Does the market react differently to earnings surprises during bull vs. bear markets?)

---
### Question 5.  [Exploratory, optional] Brainstorm potential idea for your capstone project

**Free text answer**

Describe the capstone project you would like to pursue, considering your aspirations, ML model predictions, and prior knowledge. Even if you are unsure at this stage, try to generate an idea you would like to explore-such as a specific asset class, country, industry vertical, or investment strategy. Be as specific as possible.

*Example: I want to build a short-term prediction model for the US/India/Brazil stock markets, focusing on the largest stocks over a 30-day investment horizon. I plan to use RSI and MACD technical indicators and news coverage data to generate predictions.*

---
### Question 6. [Exploratory, optional] Investigate new metrics

**Free text answer**

Using the data sources we have covered (or any others you find relevant), download and explore a few additional metrics or time series that could be valuable for your project. Briefly explain why you think each metric is useful. This does not need to be a comprehensive list-focus on demonstrating your ability to generate data requests based on your project description, identify and locate the necessary data, and explain how you would retrieve it using Python.

## Submitting the solutions

Form for submitting: https://courses.datatalks.club/sma-zoomcamp-2025/homework/hw01

---
## Leaderboard

Leaderboard link: https://courses.datatalks.club/sma-zoomcamp-2025/leaderboard

>>>>>>> 6a8a24c9
---<|MERGE_RESOLUTION|>--- conflicted
+++ resolved
@@ -1,135 +1,3 @@
-<<<<<<< HEAD
-## Module 1 Homework (2025 cohort)
-
-In this homework, we're going to download finance data from various sources and make simple calculations or analysis.
-
----
-### Question 1: [Index] S&P 500 Stocks Added to the Index
-
-**Which year had the highest number of additions?**
-
-Using the list of S&P 500 companies from Wikipedia's [S&P 500 companies page](https://en.wikipedia.org/wiki/List_of_S%26P_500_companies), download the data including the year each company was added to the index.
-
-Hint: you can use [pandas.read_html](https://pandas.pydata.org/docs/reference/api/pandas.read_html.html) to scrape the data into a DataFrame.
-
-Steps:
-1. Create a DataFrame with company tickers, names, and the year they were added.
-2. Extract the year from the addition date and calculate the number of stocks added each year.
-3. Which year had the highest number of additions (1957 doesn't count, as it was the year when the S&P 500 index was founded)? Write down this year as your answer (the most recent one, if you have several records).
-
-*Context*: 
-> "Following the announcement, all four new entrants saw their stock prices rise in extended trading on Friday" - recent examples of S&P 500 additions include DASH, WSM, EXE, TKO in 2025 ([Nasdaq article](https://www.nasdaq.com/articles/sp-500-reshuffle-dash-tko-expe-wsm-join-worth-buying)).
-
-*Additional*: How many current S&P 500 stocks have been in the index for more than 20 years? When stocks are added to the S&P 500, they usually experience a price bump as investors and index funds buy shares following the announcement.
-
----
-### Question 2. [Macro] Indexes YTD (as of 1 May 2025)
-
-**How many indexes (out of 10) have better year-to-date returns than the US (S&P 500) as of May 1, 2025?**
-
-Using Yahoo Finance World Indices data, compare the year-to-date (YTD) performance (1 January-1 May 2025) of major stock market indexes for the following countries:
-* United States - S&P 500 (^GSPC)
-* China - Shanghai Composite (000001.SS)
-* Hong Kong - HANG SENG INDEX (^HSI)	
-* Australia - S&P/ASX 200 (^AXJO)
-* India - Nifty 50 (^NSEI)
-* Canada - S&P/TSX Composite (^GSPTSE)
-* Germany - DAX (^GDAXI)
-* United Kingdom - FTSE 100 (^FTSE)
-* Japan - Nikkei 225 (^N225)
-* Mexico - IPC Mexico (^MXX)
-* Brazil - Ibovespa (^BVSP)
-
-*Hint*: use start_date='2025-01-01' and end_date='2025-05-01' when downloading daily data in yfinance
-
-Context: 
-> [Global Valuations: Who's Cheap, Who's Not?](https://simplywall.st/article/beyond-the-us-global-markets-after-yet-another-tariff-update) article suggests "Other regions may be growing faster than the US and you need to diversify."
-
-Reference: Yahoo Finance World Indices - https://finance.yahoo.com/world-indices/
-
-*Additional*: How many of these indexes have better returns than the S&P 500 over 3, 5, and 10 year periods? Do you see the same trend?
-Note: For simplicity, ignore currency conversion effects.)
-
----
-### Question 3. [Index] S&P 500 Market Corrections Analysis
-
-
-**Calculate the median duration (in days) of significant market corrections in the S&P 500 index.**
-
-For this task, define a correction as an event when a stock index goes down by **more than 5%** from the closest all-time high maximum.
-
-Steps:
-1. Download S&P 500 historical data (1950-present) using yfinance
-2. Identify all-time high points (where price exceeds all previous prices)
-3. For each pair of consecutive all-time highs, find the minimum price in between
-4. Calculate drawdown percentages: (high - low) / high × 100
-5. Filter for corrections with at least 5% drawdown
-6. Calculate the duration in days for each correction period
-7. Determine the 25th, 50th (median), and 75th percentiles for correction durations
-
-*Context:* 
-> * Investors often wonder about the typical length of market corrections when deciding "when to buy the dip" ([Reddit discussion](https://www.reddit.com/r/investing/comments/1jrqnte/when_are_you_buying_the_dip/?rdt=64135)).
-
-> * [A Wealth of Common Sense - How Often Should You Expect a Stock Market Correction?](https://awealthofcommonsense.com/2022/01/how-often-should-you-expect-a-stock-market-correction/)
-
-*Hint (use this data to compare with your results)*: Here is the list of top 10 largest corrections by drawdown:
-* 2007-10-09 to 2009-03-09: 56.8% drawdown over 517 days
-* 2000-03-24 to 2002-10-09: 49.1% drawdown over 929 days
-* 1973-01-11 to 1974-10-03: 48.2% drawdown over 630 days
-* 1968-11-29 to 1970-05-26: 36.1% drawdown over 543 days
-* 2020-02-19 to 2020-03-23: 33.9% drawdown over 33 days
-* 1987-08-25 to 1987-12-04: 33.5% drawdown over 101 days
-* 1961-12-12 to 1962-06-26: 28.0% drawdown over 196 days
-* 1980-11-28 to 1982-08-12: 27.1% drawdown over 622 days
-* 2022-01-03 to 2022-10-12: 25.4% drawdown over 282 days
-* 1966-02-09 to 1966-10-07: 22.2% drawdown over 240 days
-
----
-### Question 4.  [Stocks] Earnings Surprise Analysis for Amazon (AMZN)
-
-
-**Calculate the median 2-day percentage change in stock prices following positive earnings surprises days.**
-
-Steps:
-1. Load earnings data from CSV ([ha1_Amazon.csv](ha1_Amazon.csv)) containing earnings dates, EPS estimates, and actual EPS. Make sure you are using the correct delimiter to read the data, such as in this command ```python pandas.read_csv("ha1_Amazon.csv", delimiter=';') ```
-2. Download complete historical price data using yfinance
-3. Calculate 2-day percentage changes for all historical dates: for each sequence of 3 consecutive trading days (Day 1, Day 2, Day 3), compute the *return* as Close_Day3 / Close_Day1 - 1. (Assume Day 2 may correspond to the earnings announcement.)
-4. Identify positive earnings surprises (where "actual EPS > estimated EPS" OR "Surprise (%)>0")
-5. Calculate 2-day percentage changes following positive earnings surprises. Show your answer in % (closest number to the 2nd digit): *return* * 100.0
-6. (Optional) Compare the median 2-day percentage change for positive surprises vs. all historical dates. Do you see the difference?
-
-Context: Earnings announcements, especially when they exceed analyst expectations, can significantly impact stock prices in the short term.
-
-Reference: Yahoo Finance earnings calendar - https://finance.yahoo.com/calendar/earnings?symbol=AMZN
-
-*Additional*: Is there a correlation between the magnitude of the earnings surprise and the stock price reaction? Does the market react differently to earnings surprises during bull vs. bear markets?)
-
----
-### Question 5.  [Exploratory, optional] Brainstorm potential idea for your capstone project
-
-**Free text answer**
-
-Describe the capstone project you would like to pursue, considering your aspirations, ML model predictions, and prior knowledge. Even if you are unsure at this stage, try to generate an idea you would like to explore-such as a specific asset class, country, industry vertical, or investment strategy. Be as specific as possible.
-
-*Example: I want to build a short-term prediction model for the US/India/Brazil stock markets, focusing on the largest stocks over a 30-day investment horizon. I plan to use RSI and MACD technical indicators and news coverage data to generate predictions.*
-
----
-### Question 6. [Exploratory, optional] Investigate new metrics
-
-**Free text answer**
-
-Using the data sources we have covered (or any others you find relevant), download and explore a few additional metrics or time series that could be valuable for your project. Briefly explain why you think each metric is useful. This does not need to be a comprehensive list-focus on demonstrating your ability to generate data requests based on your project description, identify and locate the necessary data, and explain how you would retrieve it using Python.
-
-## Submitting the solutions
-
-Form for submitting: https://courses.datatalks.club/sma-zoomcamp-2025/homework/hw01
-
----
-## Leaderboard
-
-Leaderboard link: https://courses.datatalks.club/sma-zoomcamp-2025/leaderboard
-
-=======
 ## Module 1 Homework (2025 cohort)
 
 In this homework, we're going to download finance data from various sources and make simple calculations or analysis.
@@ -260,5 +128,4 @@
 
 Leaderboard link: https://courses.datatalks.club/sma-zoomcamp-2025/leaderboard
 
->>>>>>> 6a8a24c9
 ---