<<<<<<< HEAD
# Stock Market Analytics Zoomcamp

<p align="center">
  <a href="https://pythoninvest.com/course"><img src="https://user-images.githubusercontent.com/875246/185755203-17945fd1-6b64-46f2-8377-1011dcb1a444.png" height="50" /></a>
</p>


<b>TODO List before the course starts: </b>
- Subscribe to [PythonInvest](https://pythoninvest.com/) to receive analytics and future courses announcements. 
- Register in [DataTalks.Club's Slack](https://datatalks.club/slack.html)
- Join the [`#course-stocks-analytics-zoomcamp`](https://datatalks-club.slack.com/archives/C06L1RTF10F) channel
- Join the [course Telegram channel with announcements](https://t.me/stockanalyticszoomcamp)
- The videos are published on [PythonInvest's YouTube channel](https://www.youtube.com/@pythoninvest2480) 
- [Frequently asked technical questions](https://docs.google.com/document/d/1ABQD6ns4vZHKu2dHGqqJ85LCOF7LzxqfvWBVXb_-M9E/edit?usp=sharing)



<b>(Short) Syllabus (published on [PythonInvest's website](https://pythoninvest.com/course)) </b>

* [Module 1: Introduction and Data Sources](#Module-1-Introduction-and-Data-Sources)
* [Module 2: Working with the Data (in Pandas)](#Module-2-Working-with-the-Data-(in-Pandas))
* [Module 3: Analytical Modeling](#Module-3-Analytical-Modeling)
* [Module 4: Trading Strategy and Simulation](#Module-4-Trading-Strategy-and-Simulation)
* [Module 5: Deployment and Automation](#Module-5-Deployment-and-Automation)
* [Project](#project)


## Taking the course

### 2025 Cohort

* **Start**: 19 May 2025 (Monday) at 6:30pm GMT +1 (Dublin time)
* **LiveStream**: all modules will be streamed on the PythonInvest YouTube Channel: [2025 Stock Market Analytics Zoomcamp Playlist](https://www.youtube.com/playlist?list=PLSWnIAnueyu8KBcwhE48ASp20nZMg2qtt)
* **Registration Form**: [LINK](https://forms.gle/qP19FoBSnzmZsJYt6)
* [Cohort folder](cohorts/2025/) with homeworks and deadlines

* **Pre-Launch stream with course overview and Q&A (streamed on April, 14th 2025)**:
  * [![[Pre-Launch and Q&A] Stock Market Analytics Zoomcamp 2025](https://markdown-videos-api.jorgenkh.no/url?url=https%3A%2F%2Fwww.youtube.com%2Fwatch%3Fv%3D1N1jIwa1uag)](https://www.youtube.com/watch?v=1N1jIwa1uag)


* **Workshops to help you prepare for the course**
  * [![Economics and Automation Workshop: Building a Data Pipeline for Economic Insights ](https://markdown-videos-api.jorgenkh.no/url?url=https%3A%2F%2Fwww.youtube.com%2Fwatch%3Fv%3DMeDUe75WQaQ)](https://www.youtube.com/watch?v=MeDUe75WQaQ)


  * [![Predicting Financial Time-Series](https://markdown-videos-api.jorgenkh.no/url?url=https%3A%2F%2Fwww.youtube.com%2Fwatch%3Fv%3DPxAh08Pcmj4)](https://www.youtube.com/watch?v=PxAh08Pcmj4)


* **Supplementary pre-read for the project selection:**
   * Any recent financial news or analytics:
     * Weekly news coverage on PythonInvest's Financial News Feed: https://pythoninvest.com/
     * Analytical long-reads on PythonInvest's Blog: https://pythoninvest.com/blog 
     * Simply Wall St Market Insights: https://simplywall.st/markets/insights
     * Investing on CNBC: https://www.cnbc.com/investing/ 
     * Unhedged podcast and articles: https://unhedged.ft.com/
     * Yahoo Finance: https://finance.yahoo.com/
   
   * Books:
     * [The Trading Game: A Confession](https://www.amazon.co.uk/Trading-Game-Confession-Gary-Stevenson/dp/0241636604)
     * [Unknown Market Wizards (latest edition)](https://www.amazon.co.uk/dp/B0BW1163DW)
     * [The Man Who Solved the Market](https://www.amazon.co.uk/dp/073521798X)
     * [The Tao of Trading: How to Build Abundant Wealth in Any Market Condition](https://www.amazon.co.uk/dp/B08BNGKKM5)
     * [The Unlucky Investor's Guide to Options Trading](https://www.amazon.co.uk/Unlucky-Investor%E2%80%B2s-Guide-Options-Trading/dp/1119882656)

---
### 2024 Cohort

* **Start**: 15 April 2024 (Monday) at 17:00 GMT
* **Registration Form** (not accepting responses anymore): [LINK](https://docs.google.com/forms/d/e/1FAIpQLSc5H6Jc-HJg9B7irveRASJCAS4BTnJcvM2QX2ykIGZ0UNgCPQ/viewform)
* [Cohort folder](cohorts/2024/) with homeworks and deadlines

* **Pre-Launch stream with course overview and Q&A (streamed on 25th March 2024)**:
  * [![YouTube video](https://markdown-videos-api.jorgenkh.no/youtube/oswTLnjkRUg)](https://www.youtube.com/watch?v=oswTLnjkRUg&list=PLSWnIAnueyu8auG0v3VXfUkVJpLoeCJYF&index=1)
  * [Slides](https://docs.google.com/presentation/d/e/2PACX-1vSV8yZ6edMcJGvVuPWJxfict7pDI1YG8Ddbef7wRfnSEz_Q-59LUr60fcvYChF5dg-sSKzGkYQUPyif/pub?start=false&loop=false&delayms=3000&slide=id.g1d0e930b61f_0_81)
---



### Self-paced mode

All the materials of the course are freely available, so that you
can take the course at your own pace

* Follow the suggested syllabus (see below) week by week
* You don't need to fill in the registration form. Just start watching the videos and join Slack
* Check [FAQ](https://docs.google.com/document/d/1ABQD6ns4vZHKu2dHGqqJ85LCOF7LzxqfvWBVXb_-M9E/edit?usp=sharing) if you have problems
* If you can't find a solution to your problem in FAQ, ask for help in Slack


## (Detailed) Syllabus

### [Module 1: Introduction and Data Sources](01-intro-and-data-sources/)

* Understanding Data-Driven Decisions and Initiating Data Extraction
  * Explore the philosophy behind making decisions based on data.
  * Delve into the landscape of potential personal investments.
  * Address questions about where to focus attention and considerations of risk and reward.
* Practical Setup: Colab and Initial Data Download
  * Guide you through setting up Colab for practical data analysis.
  * Download your initial financial data using Finance APIs.
* Essential Principles for API Selection
  * Considerations for selecting the right API for your data needs.
  * When it becomes necessary to consider payment options in the API selection process.
* Homework

[More details](01-intro-and-data-sources/)


### [Module 2: Working with the Data (in Pandas)](02-dataframe-analysis/)

* The Core Libraries for Data Analysis in Python
  * Explore the core libraries: Numpy, Pandas, and Matplotlib (including Seaborn and Plotly Express).
* Understanding Data Types and Manipulation
  * Delve into various data types: numeric, string, and date categories.
  * Master the art of generating dummy variables for comprehensive analysis.
* Enhancing Datasets with Feature Generation Techniques
  * Derive additional features such as hour/day of the week, growth over different periods.
  * Incorporate technical indicators using the TaLib library.
  * Understand predictive elements, including future growth over a week, a month, or a year.
* Effective Data Cleaning Strategies
  * Learn strategies for cleaning and preparing data for analysis.
  * Acquire skills in joining multiple datasets for a holistic view.
* Thorough Descriptive Analysis
  * Conduct a comprehensive descriptive analysis of the dataset.
  * Explore correlations within the data to uncover meaningful insights.
* Homework

[More details](02-dataframe-analysis/)

### [Module 3: Analytical Modeling](03-modeling/)

* Framing Hypotheses and Unraveling Time-Series Predictions
* Heuristics and hand rules for practical predictions.
* Predicting time-series data: trends, seasonality, and remainder decomposition.
* Regression techniques for understanding data relationships.
* Binary classification to determine growth direction.
* [Optional] Example of neural networks in analytical modelling.
* Homework

[More details](03-modeling/)


### [Module 4: Trading Strategy and Simulation](04-trading-strategy-and-simulation/)

Moving Beyond Prediction into the realm of Trading Strategy and Simulation:

* [Optional] Explore screenshots of trading apps, guiding you on how to start—from downloading an app to placing a trade.
* Uncover key features of trading strategies, including considerations like trading fees, risk management, combining predictions, and timing of market entry.
* Delve into various strategy examples:
  * Single stock investment for a long-term approach.
  * Diversified portfolio optimisation for long investments in multiple stocks.
  * Market-neutral strategies, involving both long and short positions based on predictions.
  * Mean reversion strategy, driven by events.
  * Vertical stocks covering and pairs trading.
  * Exploration of "Penny" stocks and dividend strategies.
  * [Maybe - Advanced] Basic options strategy.
* Simulate the financial results based on predictions and the chosen strategy.
* Homework

[More details](04-trading-strategy-and-simulation/)


### [Module 5: Deployment and Automation](05-deployment-and-automation/)
Streamlining Processes from Prediction to Action:

* Transition from Colab notebooks to Python files for improved deployment and execution.
* Establish persistent storage mechanisms, including files and potentially a simple SQLite database with an introduction to SQL.
* Explore automation techniques such as scheduling cron jobs for a series of .py files and consider data workflow solutions like Apache Airflow.
* Learn to generate predictions and execute trades systematically.
* [Maybe - Advanced] Implement automated email notifications containing predictions, trade details, and updates on profit/loss for the designated period.
* Homework

[More details](05-deployment-and-automation/)


### [Project](projects)

Putting everything we learned to practice

* Week 1 and 2: working on your project
* Week 3: reviewing your peers



## Asking for help in Slack

The best way to get support is to use [DataTalks.Club's Slack](https://datatalks.club/slack.html). Join the [`#course-stocks-analytics-zoomcamp`](https://datatalks-club.slack.com/archives/C06L1RTF10F) channel.

To make discussions in Slack more organized:

* Read the [DataTalks.Club community guidelines](https://datatalks.club/slack/guidelines.html)

* Follow these recommendations when asking for help in Slack:
  * Before posting a question, try to Google it and Check Course's FAQ ([Frequently asked technical questions](https://docs.google.com/document/d/1ABQD6ns4vZHKu2dHGqqJ85LCOF7LzxqfvWBVXb_-M9E/edit?usp=sharing)) first
  * DO NOT use screenshots, especially don’t take pictures from a phone.
  * DO NOT tag instructors, it may discourage others from helping you.
  * Copy and paste errors; if it’s long, just post it in a reply to your thread. 
  * Use ``` for formatting your code.
  * Use the same thread for the conversation (that means replying to your own thread). 
  * DO NOT create multiple posts to discuss the issue.
  * You may create a new post if the issue reemerges down the road. Be sure to describe what has changed in the environment.
  * Provide additional information in the same thread of the steps you have taken for resolution.

=======
# Stock Market Analytics Zoomcamp

<p align="center">
  <a href="https://pythoninvest.com/course"><img src="https://user-images.githubusercontent.com/875246/185755203-17945fd1-6b64-46f2-8377-1011dcb1a444.png" height="50" /></a>
</p>


<b>TODO List before the course starts: </b>
- Subscribe to [PythonInvest](https://pythoninvest.com/) to receive analytics and future courses announcements. 
- Register in [DataTalks.Club's Slack](https://datatalks.club/slack.html)
- Join the [`#course-stocks-analytics-zoomcamp`](https://datatalks-club.slack.com/archives/C06L1RTF10F) channel
- Join the [course Telegram channel with announcements](https://t.me/stockanalyticszoomcamp)
- The videos are published on [PythonInvest's YouTube channel](https://www.youtube.com/@pythoninvest) 
- [Frequently asked technical questions](https://docs.google.com/document/d/1ABQD6ns4vZHKu2dHGqqJ85LCOF7LzxqfvWBVXb_-M9E/edit?usp=sharing)



<b>(Short) Syllabus (published on [PythonInvest's website](https://pythoninvest.com/course)) </b>

* [Module 1: Introduction and Data Sources](#Module-1-Introduction-and-Data-Sources)
* [Module 2: Working with the Data (in Pandas)](#Module-2-Working-with-the-Data-(in-Pandas))
* [Module 3: Analytical Modeling](#Module-3-Analytical-Modeling)
* [Module 4: Trading Strategy and Simulation](#Module-4-Trading-Strategy-and-Simulation)
* [Module 5: Deployment and Automation](#Module-5-Deployment-and-Automation)
* [Project](#project)


## Taking the course

### 2025 Cohort

* **Start**: 19 May 2025 (Monday) at 6:30pm GMT +1 (Dublin time)
* **LiveStream**: all modules will be streamed on the PythonInvest YouTube Channel: [2025 Stock Market Analytics Zoomcamp Playlist](https://www.youtube.com/playlist?list=PLSWnIAnueyu8KBcwhE48ASp20nZMg2qtt)
* **Registration Form**: [LINK](https://forms.gle/qP19FoBSnzmZsJYt6)
* [Cohort folder](cohorts/2025/) with homeworks and deadlines

* **Pre-Launch stream with course overview and Q&A (streamed on April, 14th 2025)**:
  * [![[Pre-Launch and Q&A] Stock Market Analytics Zoomcamp 2025](https://markdown-videos-api.jorgenkh.no/url?url=https%3A%2F%2Fwww.youtube.com%2Fwatch%3Fv%3D1N1jIwa1uag)](https://www.youtube.com/watch?v=1N1jIwa1uag)


* **Workshops to help you prepare for the course**
  * [![Economics and Automation Workshop: Building a Data Pipeline for Economic Insights ](https://markdown-videos-api.jorgenkh.no/url?url=https%3A%2F%2Fwww.youtube.com%2Fwatch%3Fv%3DMeDUe75WQaQ)](https://www.youtube.com/watch?v=MeDUe75WQaQ)


  * [![Predicting Financial Time-Series](https://markdown-videos-api.jorgenkh.no/url?url=https%3A%2F%2Fwww.youtube.com%2Fwatch%3Fv%3DPxAh08Pcmj4)](https://www.youtube.com/watch?v=PxAh08Pcmj4)


* **Supplementary pre-read for the project selection:**
   * Any recent financial news or analytics:
     * Weekly news coverage on PythonInvest's Financial News Feed: https://pythoninvest.com/
     * Analytical long-reads on PythonInvest's Blog: https://pythoninvest.com/blog 
     * Simply Wall St Market Insights: https://simplywall.st/markets/insights
     * Investing on CNBC: https://www.cnbc.com/investing/ 
     * Unhedged podcast and articles: https://unhedged.ft.com/
     * Yahoo Finance: https://finance.yahoo.com/
   
   * Books:
     * [The Trading Game: A Confession](https://www.amazon.co.uk/Trading-Game-Confession-Gary-Stevenson/dp/0241636604)
     * [Unknown Market Wizards (latest edition)](https://www.amazon.co.uk/dp/B0BW1163DW)
     * [The Man Who Solved the Market](https://www.amazon.co.uk/dp/073521798X)
     * [The Tao of Trading: How to Build Abundant Wealth in Any Market Condition](https://www.amazon.co.uk/dp/B08BNGKKM5)
     * [The Unlucky Investor's Guide to Options Trading](https://www.amazon.co.uk/Unlucky-Investor%E2%80%B2s-Guide-Options-Trading/dp/1119882656)

---
### 2024 Cohort

* **Start**: 15 April 2024 (Monday) at 17:00 GMT
* **Registration Form** (not accepting responses anymore): [LINK](https://docs.google.com/forms/d/e/1FAIpQLSc5H6Jc-HJg9B7irveRASJCAS4BTnJcvM2QX2ykIGZ0UNgCPQ/viewform)
* [Cohort folder](cohorts/2024/) with homeworks and deadlines

* **Pre-Launch stream with course overview and Q&A (streamed on 25th March 2024)**:
  * [![YouTube video](https://markdown-videos-api.jorgenkh.no/youtube/oswTLnjkRUg)](https://www.youtube.com/watch?v=oswTLnjkRUg&list=PLSWnIAnueyu8auG0v3VXfUkVJpLoeCJYF&index=1)
  * [Slides](https://docs.google.com/presentation/d/e/2PACX-1vSV8yZ6edMcJGvVuPWJxfict7pDI1YG8Ddbef7wRfnSEz_Q-59LUr60fcvYChF5dg-sSKzGkYQUPyif/pub?start=false&loop=false&delayms=3000&slide=id.g1d0e930b61f_0_81)
---



### Self-paced mode

All the materials of the course are freely available, so that you
can take the course at your own pace

* Follow the suggested syllabus (see below) week by week
* You don't need to fill in the registration form. Just start watching the videos and join Slack
* Check [FAQ](https://docs.google.com/document/d/1ABQD6ns4vZHKu2dHGqqJ85LCOF7LzxqfvWBVXb_-M9E/edit?usp=sharing) if you have problems
* If you can't find a solution to your problem in FAQ, ask for help in Slack


## (Detailed) Syllabus

### [Module 1: Introduction and Data Sources](01-intro-and-data-sources/)

* Understanding Data-Driven Decisions and Initiating Data Extraction
  * Explore the philosophy behind making decisions based on data.
  * Delve into the landscape of potential personal investments.
  * Address questions about where to focus attention and considerations of risk and reward.
* Practical Setup: Colab and Initial Data Download
  * Guide you through setting up Colab for practical data analysis.
  * Download your initial financial data using Finance APIs.
* Essential Principles for API Selection
  * Considerations for selecting the right API for your data needs.
  * When it becomes necessary to consider payment options in the API selection process.
* Homework

[More details](01-intro-and-data-sources/)


### [Module 2: Working with the Data (in Pandas)](02-dataframe-analysis/)

* The Core Libraries for Data Analysis in Python
  * Explore the core libraries: Numpy, Pandas, and Matplotlib (including Seaborn and Plotly Express).
* Understanding Data Types and Manipulation
  * Delve into various data types: numeric, string, and date categories.
  * Master the art of generating dummy variables for comprehensive analysis.
* Enhancing Datasets with Feature Generation Techniques
  * Derive additional features such as hour/day of the week, growth over different periods.
  * Incorporate technical indicators using the TaLib library.
  * Understand predictive elements, including future growth over a week, a month, or a year.
* Effective Data Cleaning Strategies
  * Learn strategies for cleaning and preparing data for analysis.
  * Acquire skills in joining multiple datasets for a holistic view.
* Thorough Descriptive Analysis
  * Conduct a comprehensive descriptive analysis of the dataset.
  * Explore correlations within the data to uncover meaningful insights.
* Homework

[More details](02-dataframe-analysis/)

### [Module 3: Analytical Modeling](03-modeling/)

* Framing Hypotheses and Unraveling Time-Series Predictions
* Heuristics and hand rules for practical predictions.
* Predicting time-series data: trends, seasonality, and remainder decomposition.
* Regression techniques for understanding data relationships.
* Binary classification to determine growth direction.
* [Optional] Example of neural networks in analytical modelling.
* Homework

[More details](03-modeling/)


### [Module 4: Trading Strategy and Simulation](04-trading-strategy-and-simulation/)

Moving Beyond Prediction into the realm of Trading Strategy and Simulation:

* [Optional] Explore screenshots of trading apps, guiding you on how to start—from downloading an app to placing a trade.
* Uncover key features of trading strategies, including considerations like trading fees, risk management, combining predictions, and timing of market entry.
* Delve into various strategy examples:
  * Single stock investment for a long-term approach.
  * Diversified portfolio optimisation for long investments in multiple stocks.
  * Market-neutral strategies, involving both long and short positions based on predictions.
  * Mean reversion strategy, driven by events.
  * Vertical stocks covering and pairs trading.
  * Exploration of "Penny" stocks and dividend strategies.
  * [Maybe - Advanced] Basic options strategy.
* Simulate the financial results based on predictions and the chosen strategy.
* Homework

[More details](04-trading-strategy-and-simulation/)


### [Module 5: Deployment and Automation](05-deployment-and-automation/)
Streamlining Processes from Prediction to Action:

* Transition from Colab notebooks to Python files for improved deployment and execution.
* Establish persistent storage mechanisms, including files and potentially a simple SQLite database with an introduction to SQL.
* Explore automation techniques such as scheduling cron jobs for a series of .py files and consider data workflow solutions like Apache Airflow.
* Learn to generate predictions and execute trades systematically.
* [Maybe - Advanced] Implement automated email notifications containing predictions, trade details, and updates on profit/loss for the designated period.
* Homework

[More details](05-deployment-and-automation/)


### [Project](projects)

Putting everything we learned to practice

* Week 1 and 2: working on your project
* Week 3: reviewing your peers



## Asking for help in Slack

The best way to get support is to use [DataTalks.Club's Slack](https://datatalks.club/slack.html). Join the [`#course-stocks-analytics-zoomcamp`](https://datatalks-club.slack.com/archives/C06L1RTF10F) channel.

To make discussions in Slack more organized:

* Read the [DataTalks.Club community guidelines](https://datatalks.club/slack/guidelines.html)

* Follow these recommendations when asking for help in Slack:
  * Before posting a question, try to Google it and Check Course's FAQ ([Frequently asked technical questions](https://docs.google.com/document/d/1ABQD6ns4vZHKu2dHGqqJ85LCOF7LzxqfvWBVXb_-M9E/edit?usp=sharing)) first
  * DO NOT use screenshots, especially don’t take pictures from a phone.
  * DO NOT tag instructors, it may discourage others from helping you.
  * Copy and paste errors; if it’s long, just post it in a reply to your thread. 
  * Use ``` for formatting your code.
  * Use the same thread for the conversation (that means replying to your own thread). 
  * DO NOT create multiple posts to discuss the issue.
  * You may create a new post if the issue reemerges down the road. Be sure to describe what has changed in the environment.
  * Provide additional information in the same thread of the steps you have taken for resolution.
>>>>>>> 6a8a24c9
<|MERGE_RESOLUTION|>--- conflicted
+++ resolved
@@ -1,4 +1,3 @@
-<<<<<<< HEAD
 # Stock Market Analytics Zoomcamp
 
 <p align="center">
@@ -11,7 +10,7 @@
 - Register in [DataTalks.Club's Slack](https://datatalks.club/slack.html)
 - Join the [`#course-stocks-analytics-zoomcamp`](https://datatalks-club.slack.com/archives/C06L1RTF10F) channel
 - Join the [course Telegram channel with announcements](https://t.me/stockanalyticszoomcamp)
-- The videos are published on [PythonInvest's YouTube channel](https://www.youtube.com/@pythoninvest2480) 
+- The videos are published on [PythonInvest's YouTube channel](https://www.youtube.com/@pythoninvest) 
 - [Frequently asked technical questions](https://docs.google.com/document/d/1ABQD6ns4vZHKu2dHGqqJ85LCOF7LzxqfvWBVXb_-M9E/edit?usp=sharing)
 
 
@@ -200,207 +199,3 @@
   * DO NOT create multiple posts to discuss the issue.
   * You may create a new post if the issue reemerges down the road. Be sure to describe what has changed in the environment.
   * Provide additional information in the same thread of the steps you have taken for resolution.
-
-=======
-# Stock Market Analytics Zoomcamp
-
-<p align="center">
-  <a href="https://pythoninvest.com/course"><img src="https://user-images.githubusercontent.com/875246/185755203-17945fd1-6b64-46f2-8377-1011dcb1a444.png" height="50" /></a>
-</p>
-
-
-<b>TODO List before the course starts: </b>
-- Subscribe to [PythonInvest](https://pythoninvest.com/) to receive analytics and future courses announcements. 
-- Register in [DataTalks.Club's Slack](https://datatalks.club/slack.html)
-- Join the [`#course-stocks-analytics-zoomcamp`](https://datatalks-club.slack.com/archives/C06L1RTF10F) channel
-- Join the [course Telegram channel with announcements](https://t.me/stockanalyticszoomcamp)
-- The videos are published on [PythonInvest's YouTube channel](https://www.youtube.com/@pythoninvest) 
-- [Frequently asked technical questions](https://docs.google.com/document/d/1ABQD6ns4vZHKu2dHGqqJ85LCOF7LzxqfvWBVXb_-M9E/edit?usp=sharing)
-
-
-
-<b>(Short) Syllabus (published on [PythonInvest's website](https://pythoninvest.com/course)) </b>
-
-* [Module 1: Introduction and Data Sources](#Module-1-Introduction-and-Data-Sources)
-* [Module 2: Working with the Data (in Pandas)](#Module-2-Working-with-the-Data-(in-Pandas))
-* [Module 3: Analytical Modeling](#Module-3-Analytical-Modeling)
-* [Module 4: Trading Strategy and Simulation](#Module-4-Trading-Strategy-and-Simulation)
-* [Module 5: Deployment and Automation](#Module-5-Deployment-and-Automation)
-* [Project](#project)
-
-
-## Taking the course
-
-### 2025 Cohort
-
-* **Start**: 19 May 2025 (Monday) at 6:30pm GMT +1 (Dublin time)
-* **LiveStream**: all modules will be streamed on the PythonInvest YouTube Channel: [2025 Stock Market Analytics Zoomcamp Playlist](https://www.youtube.com/playlist?list=PLSWnIAnueyu8KBcwhE48ASp20nZMg2qtt)
-* **Registration Form**: [LINK](https://forms.gle/qP19FoBSnzmZsJYt6)
-* [Cohort folder](cohorts/2025/) with homeworks and deadlines
-
-* **Pre-Launch stream with course overview and Q&A (streamed on April, 14th 2025)**:
-  * [![[Pre-Launch and Q&A] Stock Market Analytics Zoomcamp 2025](https://markdown-videos-api.jorgenkh.no/url?url=https%3A%2F%2Fwww.youtube.com%2Fwatch%3Fv%3D1N1jIwa1uag)](https://www.youtube.com/watch?v=1N1jIwa1uag)
-
-
-* **Workshops to help you prepare for the course**
-  * [![Economics and Automation Workshop: Building a Data Pipeline for Economic Insights ](https://markdown-videos-api.jorgenkh.no/url?url=https%3A%2F%2Fwww.youtube.com%2Fwatch%3Fv%3DMeDUe75WQaQ)](https://www.youtube.com/watch?v=MeDUe75WQaQ)
-
-
-  * [![Predicting Financial Time-Series](https://markdown-videos-api.jorgenkh.no/url?url=https%3A%2F%2Fwww.youtube.com%2Fwatch%3Fv%3DPxAh08Pcmj4)](https://www.youtube.com/watch?v=PxAh08Pcmj4)
-
-
-* **Supplementary pre-read for the project selection:**
-   * Any recent financial news or analytics:
-     * Weekly news coverage on PythonInvest's Financial News Feed: https://pythoninvest.com/
-     * Analytical long-reads on PythonInvest's Blog: https://pythoninvest.com/blog 
-     * Simply Wall St Market Insights: https://simplywall.st/markets/insights
-     * Investing on CNBC: https://www.cnbc.com/investing/ 
-     * Unhedged podcast and articles: https://unhedged.ft.com/
-     * Yahoo Finance: https://finance.yahoo.com/
-   
-   * Books:
-     * [The Trading Game: A Confession](https://www.amazon.co.uk/Trading-Game-Confession-Gary-Stevenson/dp/0241636604)
-     * [Unknown Market Wizards (latest edition)](https://www.amazon.co.uk/dp/B0BW1163DW)
-     * [The Man Who Solved the Market](https://www.amazon.co.uk/dp/073521798X)
-     * [The Tao of Trading: How to Build Abundant Wealth in Any Market Condition](https://www.amazon.co.uk/dp/B08BNGKKM5)
-     * [The Unlucky Investor's Guide to Options Trading](https://www.amazon.co.uk/Unlucky-Investor%E2%80%B2s-Guide-Options-Trading/dp/1119882656)
-
----
-### 2024 Cohort
-
-* **Start**: 15 April 2024 (Monday) at 17:00 GMT
-* **Registration Form** (not accepting responses anymore): [LINK](https://docs.google.com/forms/d/e/1FAIpQLSc5H6Jc-HJg9B7irveRASJCAS4BTnJcvM2QX2ykIGZ0UNgCPQ/viewform)
-* [Cohort folder](cohorts/2024/) with homeworks and deadlines
-
-* **Pre-Launch stream with course overview and Q&A (streamed on 25th March 2024)**:
-  * [![YouTube video](https://markdown-videos-api.jorgenkh.no/youtube/oswTLnjkRUg)](https://www.youtube.com/watch?v=oswTLnjkRUg&list=PLSWnIAnueyu8auG0v3VXfUkVJpLoeCJYF&index=1)
-  * [Slides](https://docs.google.com/presentation/d/e/2PACX-1vSV8yZ6edMcJGvVuPWJxfict7pDI1YG8Ddbef7wRfnSEz_Q-59LUr60fcvYChF5dg-sSKzGkYQUPyif/pub?start=false&loop=false&delayms=3000&slide=id.g1d0e930b61f_0_81)
----
-
-
-
-### Self-paced mode
-
-All the materials of the course are freely available, so that you
-can take the course at your own pace
-
-* Follow the suggested syllabus (see below) week by week
-* You don't need to fill in the registration form. Just start watching the videos and join Slack
-* Check [FAQ](https://docs.google.com/document/d/1ABQD6ns4vZHKu2dHGqqJ85LCOF7LzxqfvWBVXb_-M9E/edit?usp=sharing) if you have problems
-* If you can't find a solution to your problem in FAQ, ask for help in Slack
-
-
-## (Detailed) Syllabus
-
-### [Module 1: Introduction and Data Sources](01-intro-and-data-sources/)
-
-* Understanding Data-Driven Decisions and Initiating Data Extraction
-  * Explore the philosophy behind making decisions based on data.
-  * Delve into the landscape of potential personal investments.
-  * Address questions about where to focus attention and considerations of risk and reward.
-* Practical Setup: Colab and Initial Data Download
-  * Guide you through setting up Colab for practical data analysis.
-  * Download your initial financial data using Finance APIs.
-* Essential Principles for API Selection
-  * Considerations for selecting the right API for your data needs.
-  * When it becomes necessary to consider payment options in the API selection process.
-* Homework
-
-[More details](01-intro-and-data-sources/)
-
-
-### [Module 2: Working with the Data (in Pandas)](02-dataframe-analysis/)
-
-* The Core Libraries for Data Analysis in Python
-  * Explore the core libraries: Numpy, Pandas, and Matplotlib (including Seaborn and Plotly Express).
-* Understanding Data Types and Manipulation
-  * Delve into various data types: numeric, string, and date categories.
-  * Master the art of generating dummy variables for comprehensive analysis.
-* Enhancing Datasets with Feature Generation Techniques
-  * Derive additional features such as hour/day of the week, growth over different periods.
-  * Incorporate technical indicators using the TaLib library.
-  * Understand predictive elements, including future growth over a week, a month, or a year.
-* Effective Data Cleaning Strategies
-  * Learn strategies for cleaning and preparing data for analysis.
-  * Acquire skills in joining multiple datasets for a holistic view.
-* Thorough Descriptive Analysis
-  * Conduct a comprehensive descriptive analysis of the dataset.
-  * Explore correlations within the data to uncover meaningful insights.
-* Homework
-
-[More details](02-dataframe-analysis/)
-
-### [Module 3: Analytical Modeling](03-modeling/)
-
-* Framing Hypotheses and Unraveling Time-Series Predictions
-* Heuristics and hand rules for practical predictions.
-* Predicting time-series data: trends, seasonality, and remainder decomposition.
-* Regression techniques for understanding data relationships.
-* Binary classification to determine growth direction.
-* [Optional] Example of neural networks in analytical modelling.
-* Homework
-
-[More details](03-modeling/)
-
-
-### [Module 4: Trading Strategy and Simulation](04-trading-strategy-and-simulation/)
-
-Moving Beyond Prediction into the realm of Trading Strategy and Simulation:
-
-* [Optional] Explore screenshots of trading apps, guiding you on how to start—from downloading an app to placing a trade.
-* Uncover key features of trading strategies, including considerations like trading fees, risk management, combining predictions, and timing of market entry.
-* Delve into various strategy examples:
-  * Single stock investment for a long-term approach.
-  * Diversified portfolio optimisation for long investments in multiple stocks.
-  * Market-neutral strategies, involving both long and short positions based on predictions.
-  * Mean reversion strategy, driven by events.
-  * Vertical stocks covering and pairs trading.
-  * Exploration of "Penny" stocks and dividend strategies.
-  * [Maybe - Advanced] Basic options strategy.
-* Simulate the financial results based on predictions and the chosen strategy.
-* Homework
-
-[More details](04-trading-strategy-and-simulation/)
-
-
-### [Module 5: Deployment and Automation](05-deployment-and-automation/)
-Streamlining Processes from Prediction to Action:
-
-* Transition from Colab notebooks to Python files for improved deployment and execution.
-* Establish persistent storage mechanisms, including files and potentially a simple SQLite database with an introduction to SQL.
-* Explore automation techniques such as scheduling cron jobs for a series of .py files and consider data workflow solutions like Apache Airflow.
-* Learn to generate predictions and execute trades systematically.
-* [Maybe - Advanced] Implement automated email notifications containing predictions, trade details, and updates on profit/loss for the designated period.
-* Homework
-
-[More details](05-deployment-and-automation/)
-
-
-### [Project](projects)
-
-Putting everything we learned to practice
-
-* Week 1 and 2: working on your project
-* Week 3: reviewing your peers
-
-
-
-## Asking for help in Slack
-
-The best way to get support is to use [DataTalks.Club's Slack](https://datatalks.club/slack.html). Join the [`#course-stocks-analytics-zoomcamp`](https://datatalks-club.slack.com/archives/C06L1RTF10F) channel.
-
-To make discussions in Slack more organized:
-
-* Read the [DataTalks.Club community guidelines](https://datatalks.club/slack/guidelines.html)
-
-* Follow these recommendations when asking for help in Slack:
-  * Before posting a question, try to Google it and Check Course's FAQ ([Frequently asked technical questions](https://docs.google.com/document/d/1ABQD6ns4vZHKu2dHGqqJ85LCOF7LzxqfvWBVXb_-M9E/edit?usp=sharing)) first
-  * DO NOT use screenshots, especially don’t take pictures from a phone.
-  * DO NOT tag instructors, it may discourage others from helping you.
-  * Copy and paste errors; if it’s long, just post it in a reply to your thread. 
-  * Use ``` for formatting your code.
-  * Use the same thread for the conversation (that means replying to your own thread). 
-  * DO NOT create multiple posts to discuss the issue.
-  * You may create a new post if the issue reemerges down the road. Be sure to describe what has changed in the environment.
-  * Provide additional information in the same thread of the steps you have taken for resolution.
->>>>>>> 6a8a24c9
